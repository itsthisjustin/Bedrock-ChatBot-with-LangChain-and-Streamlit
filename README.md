# Bedrock ChatBot with LangChain and Streamlit 💬 
A simple and clear example for implement a chatbot with Bedrock + LangChain + Streamlit. Just install and run the code~ 🚀
```
pip install -r requirements.txt
streamlit run bedrock/bedrock_chatbot.py
```
> Note: if you're going to use web search function, add your serpapi key to bedrock/.env file~

<<<<<<< HEAD
# Updates
## Enhanced RAG (Retrieval-Augmented Generation) Feature

We have significantly enhanced the RAG feature in our AI model. Now, it allows users to upload their own documents and index them either locally or on a server. 

The uploaded documents are indexed and stored persistently on the chosen location. This means that the indexed documents can be reused anytime without needing to be re-uploaded or re-indexed. 

Moreover, you can continually add more documents to the existing index, making the system increasingly robust and knowledgeable over time. 

To use the enhanced RAG feature, select 'RAG' from the 'Options' dropdown in the chatbot interface, and follow the prompts to upload and index your documents.

![Index the uploaded files](./images/index_files_RAG.png)

![Search using RAG](./images/search_RAG.png)
=======
# 24/05/12 Updates
## RAG (Retrieval-Augmented Generation) Feature

We have added a new feature that allows the AI model to pull in information from a large corpus of documents, providing more detailed and accurate responses. This feature uses the RAG technique, which combines the benefits of extractive and abstractive summarization.

To use the RAG feature, select 'RAG' from the 'Options' dropdown in the chatbot interface.
>>>>>>> d05b8bf2

## Indexing Documents and Using RAG Feature

To use the RAG (Retrieval-Augmented Generation) feature, you need to index your documents using the `bedrock_indexer.py` script. This script creates a FAISS index from the documents in a directory.

Here's how to use it:

1. Add your documents to the "documents" directory. These can be text files or other types of documents that you want the RAG model to use for information retrieval.
2. Run the `bedrock_indexer.py` script:

```bash
python bedrock_indexer.py
```

# 24/04/15 Updates
**Add Web Search (via SerpAPI) and role prompt option!** 🎉🎉🎉

<img width="1439" alt="image" src="https://github.com/davidshtian/Bedrock-ChatBot-with-LangChain-and-Streamlit/assets/14228056/45222f10-2e61-45d1-866b-5afc807e7b00">

# 24/04/14 Updates
**Thanks [@madtank](https://github.com/madtank) for adding PDF/CSV/PY file upload feature!** 🎉🎉🎉

<img width="1439" alt="image" src="https://github.com/davidshtian/Bedrock-ChatBot-with-LangChain-and-Streamlit/assets/14228056/080daef6-6fbf-413a-b08b-a6d75a665f66">

# 24/04/05 Updates
**1. Add Dockfile for container enviroment and remove the packages installation!** 🎉🎉🎉

You could build your own, and I've also uploaded a public container image at public.ecr.aws for you~
```
docker run -d -v $HOME/.aws/config:/root/.aws/config:ro -p 8502:8501 public.ecr.aws/shtian/bedrock-claude-3-langchain-streamlit:latest
```

**2. NEW! Mistral Large on Bedrock Supported!** 🎉🎉🎉
<img width="1440" alt="image" src="https://github.com/davidshtian/Bedrock-ChatBot-with-LangChain-and-Streamlit/assets/14228056/cf008fa9-2dd2-4aef-829a-c8a3473c0555">

# 24/03/14 Updates
**NEW! Claude 3 Haiku on Bedrock Supported! Let's Go Faster!** 🎉🎉🎉
<img width="1440" alt="image" src="https://github.com/davidshtian/Bedrock-ChatBot-with-LangChain-and-Streamlit/assets/14228056/0815f758-2d03-4763-8df8-a331cef83f50">

Install via the command:
```
pip install -r requirements.txt
```

# 24/03/11 Updates
**NEW! Claude 3 Sonnet on Bedrock Supported! New Message API Plus Vision Multimodal Chat!** 🎉🎉🎉

Add system prompt option.

<img width="1440" alt="image" src="https://github.com/davidshtian/Bedrock-ChatBot-with-LangChain-and-Streamlit/assets/14228056/fe6c7aea-1275-48ee-b05f-3a4e3c9f7325">


# 24/03/10 Updates
**NEW! Claude 3 Sonnet on Bedrock Supported! New Message API Plus Vision Multimodal Chat!** 🎉🎉🎉

Install langchain from source, for new Bedrock API support.

> Note: No need to hack in bedrock code! Just change the langchain_messages state of streamlit in the app code. Complete this code with the help of Claude itself :)
```
git clone https://github.com/langchain-ai/langchain.git
pip install -e langchain/libs/langchain
```

Then run the command:
```
streamlit run bedrock_chatbot_claude_3_sonnet_vision.py
```
Bingo!
<img width="1440" alt="image" src="https://github.com/davidshtian/Bedrock-ChatBot-with-LangChain-and-Streamlit/assets/14228056/1f380628-1353-4fa4-8459-a713c6a03454">

> Note: Some details like - smooth history catchup with new message api, support mulitple images in one chat, image keep in the thumbnail in one line, multimodal and text-only mixed chat, no some bump up after rerun and re-initialize, fix lots of format mismatch...

# 24/03/09 Updates
**NEW! Claude 3 Sonnet on Bedrock Supported~ Message API Plus Vision Multimodal!** 🎉🎉🎉

Extra action needed (till now) - install langchain from source.

> Note: A little bit [hack](https://github.com/langchain-ai/langchain/commit/a0d1614159b268f218e470c803d5288a60fa8ab2) for streamlit conversation history format mismatch, and modify langchain community bedrock source code, no impact on BedrockChat invoke ~ 
```
git clone https://github.com/davidshtian/langchain.git
pip install -e langchain/libs/langchain
```

Then run the command:
```
streamlit run bedrock_chatbot_claude_3_sonnet_vision.py
```
Bingo!
<img width="1440" alt="image" src="https://github.com/davidshtian/Bedrock-ChatBot-with-LangChain-and-Streamlit/assets/14228056/577fc5e8-e0f2-46a7-b7fd-3ec33b918ff6">


# 24/03/08 Updates
**NEW! Claude 3 Sonnet on Bedrock Supported~ Message API**

Extra action needed (till now) - install langchain from source:
```
git clone https://github.com/langchain-ai/langchain.git
pip install -e langchain/libs/langchain
```

> Note: Only text supported now, vision later!

Then run the command:
```
streamlit run bedrock_chatbot_claude_3_sonnet.py
```

The bot is equipped with chat history using [ConversationBufferWindowMemory](https://python.langchain.com/docs/modules/memory/types/buffer_window) and [StreamlitChatMessageHistory](https://python.langchain.com/docs/integrations/memory/streamlit_chat_message_history), and provided with both simple(batch) and streaming modes. Demo shown as below:

https://github.com/davidshtian/Bedrock-ChatBot-with-LangChain-and-Streamlit/assets/14228056/9bbcf241-134e-4b8b-8080-a9000029997b

Streaming mode demo shown as below:

https://github.com/davidshtian/Bedrock-ChatBot-with-LangChain-and-Streamlit/assets/14228056/cdff3813-fbfc-4b2f-83bc-b4016c921265<|MERGE_RESOLUTION|>--- conflicted
+++ resolved
@@ -6,7 +6,6 @@
 ```
 > Note: if you're going to use web search function, add your serpapi key to bedrock/.env file~
 
-<<<<<<< HEAD
 # Updates
 ## Enhanced RAG (Retrieval-Augmented Generation) Feature
 
@@ -21,14 +20,13 @@
 ![Index the uploaded files](./images/index_files_RAG.png)
 
 ![Search using RAG](./images/search_RAG.png)
-=======
+
 # 24/05/12 Updates
 ## RAG (Retrieval-Augmented Generation) Feature
 
 We have added a new feature that allows the AI model to pull in information from a large corpus of documents, providing more detailed and accurate responses. This feature uses the RAG technique, which combines the benefits of extractive and abstractive summarization.
 
 To use the RAG feature, select 'RAG' from the 'Options' dropdown in the chatbot interface.
->>>>>>> d05b8bf2
 
 ## Indexing Documents and Using RAG Feature
 
