import os
import base64
import random
from io import BytesIO
from typing import List, Tuple, Union, Dict

import streamlit as st
from langchain.callbacks.base import BaseCallbackHandler
from langchain.chains import ConversationChain
from langchain.memory import ConversationBufferWindowMemory
from langchain.prompts.chat import ChatPromptTemplate, MessagesPlaceholder
from langchain_community.chat_message_histories import StreamlitChatMessageHistory
from langchain_community.utilities import SerpAPIWrapper
from langchain_community.embeddings import BedrockEmbeddings
from langchain_community.vectorstores import FAISS
from PIL import Image, UnidentifiedImageError
import pdfplumber


from config import config
from models import ChatModel
from role_prompt import role_prompt
from bedrock_embedder import index_file, search_index

from dotenv import load_dotenv
load_dotenv()

INIT_MESSAGE = {
    "role": "assistant",
    "content": "Hi! I'm your AI Bot on Bedrock. How may I help you?",
}

CLAUDE_PROMPT = ChatPromptTemplate.from_messages(
    [
        MessagesPlaceholder(variable_name="history"),
        MessagesPlaceholder(variable_name="input"),
    ]
)

class StreamHandler(BaseCallbackHandler):
    """
    Callback handler to stream the generated text to Streamlit.
    """

    def __init__(self, container: st.container) -> None:
        self.container = container
        self.text = ""

    def on_llm_new_token(self, token: str, **kwargs) -> None:
        """
        Append the new token to the text and update the Streamlit container.
        """
        self.text += token
        self.container.markdown(self.text)


def set_page_config() -> None:
    """
    Set the Streamlit page configuration.
    """
    st.set_page_config(page_title="🤖 Chat with Bedrock", layout="wide")
    st.title("🤖 Chat with Bedrock")


def render_sidebar() -> Tuple[Dict, int, str]:
    """
    Render the sidebar UI and return the inference parameters.
    """
    with st.sidebar:
        # st.markdown("## Inference Parameters")
        model_name_select = st.selectbox(
            'Model',
            list(config["models"].keys()),
            key=f"{st.session_state['widget_key']}_Model_Id",
        )
        
        role_select = st.selectbox(
            'Role',
            list(role_prompt.keys()) + ["Custom"],
            key=f"{st.session_state['widget_key']}_role_Id",
        )
        # Set the initial value of the text area based on the selected role
        role_prompt_text = "" if role_select == "Custom" else role_prompt.get(role_select, "")
        st.session_state["model_name"] = model_name_select

        model_config = config["models"][model_name_select]

        system_prompt_disabled = model_config.get("system_prompt_disabled", False)
        system_prompt = st.text_area(
            "System Prompt",
            value = role_prompt_text,
            key=f"{st.session_state['widget_key']}_System_Prompt",
            disabled=system_prompt_disabled,
        )
        with st.container():
            col1, col2 = st.columns(2)
            with col1:   
                web_local = st.selectbox(
                    'Options',
                    ('Local', 'Web', 'RAG'),
                    key=f"{st.session_state['widget_key']}_Options",
                )     
            with col2:  
                temperature = st.slider(
                    "Temperature",
                    min_value=0.0,
                    max_value=1.0,
                    key=f"{st.session_state['widget_key']}_Temperature",
                )
        with st.container():
            col1, col2 = st.columns(2)
            with col1:
                top_p = st.slider(
                    "Top-P",
                    min_value=0.0,
                    max_value=1.0,
                    value=model_config.get("top_p", 1.0),
                    step=0.01,
                    key=f"{st.session_state['widget_key']}_Top-P",
                )
            with col2:
                top_k = st.slider(
                    "Top-K",
                    min_value=1,
                    max_value=model_config.get("max_top_k", 500),
                    value=model_config.get("top_k", 500),
                    step=5,
                    key=f"{st.session_state['widget_key']}_Top-K",
                )
        with st.container():
            col1, col2 = st.columns(2)
            with col1:
                max_tokens = st.slider(
                    "Max Token",
                    min_value=0,
                    max_value=4096,
                    value=model_config.get("max_tokens", 4096),
                    step=8,
                    key=f"{st.session_state['widget_key']}_Max_Token",
                )
            with col2:
                memory_window = st.slider(
                    "Memory Window",
                    min_value=0,
                    max_value=10,
                    value=model_config.get("memory_window", 10),
                    step=1,
                    key=f"{st.session_state['widget_key']}_Memory_Window",
                )

    model_kwargs = {
        "temperature": temperature,
        "top_p": top_p,
        "top_k": top_k,
        "max_tokens": max_tokens,
    }
    if not model_config.get("system_prompt_disabled", False):
        model_kwargs["system"] = system_prompt


    return model_kwargs, memory_window, web_local


def init_conversationchain(chat_model: ChatModel, memory_window: int) -> ConversationChain:
    """
    Initialize the ConversationChain with the given parameters.
    """
    conversation = ConversationChain(
        llm=chat_model.llm,
        verbose=True,
        memory=ConversationBufferWindowMemory(
            k=memory_window,
            ai_prefix="Assistant",
            chat_memory=StreamlitChatMessageHistory(),
            return_messages=True,
        ),
        prompt=CLAUDE_PROMPT,
    )

    # Store LLM generated responses
    if "messages" not in st.session_state:
        st.session_state.messages = [INIT_MESSAGE]

    return conversation


def generate_response(
    conversation: ConversationChain, input: Union[str, List[dict]]
) -> str:
    """
    Generate a response from the conversation chain with the given input.
    """
    return conversation.invoke(
        {"input": input}, {"callbacks": [StreamHandler(st.empty())]}
    )


def new_chat() -> None:
    """
    Reset the chat session and initialize a new conversation chain.
    """
    st.session_state["messages"] = [INIT_MESSAGE]
    st.session_state["langchain_messages"] = []
    st.session_state["file_uploader_key"] = random.randint(1, 100)


def display_chat_messages(
    uploaded_files: List[st.runtime.uploaded_file_manager.UploadedFile]
) -> None:
    """
    Display chat messages and uploaded images in the Streamlit app.
    """
    for message in st.session_state.messages:
        with st.chat_message(message["role"]):
            if uploaded_files and "images" in message and message["images"]:
                display_images(message["images"], uploaded_files)

            if message["role"] == "user":
                display_user_message(message["content"])

            if message["role"] == "assistant":
                display_assistant_message(message["content"])


def display_images(
    image_ids: List[str],
    uploaded_files: List[st.runtime.uploaded_file_manager.UploadedFile],
) -> None:
    """
    Display uploaded images in the chat message.
    """
    num_cols = 10
    cols = st.columns(num_cols)
    i = 0

    for image_id in image_ids:
        for uploaded_file in uploaded_files:
            if image_id == uploaded_file.file_id:
                if uploaded_file.type.startswith('image/'):
                    img = Image.open(uploaded_file)

                    with cols[i]:
                        st.image(img, caption="", width=75)
                        i += 1

                    if i >= num_cols:
                        i = 0
                elif uploaded_file.type in ['text/plain', 'text/csv', 'text/x-python-script']:
                    if uploaded_file.type == 'text/x-python-script':
                        st.write(f"🐍 Uploaded Python file: {uploaded_file.name}")
                    else:
                        st.write(f"📄 Uploaded text file: {uploaded_file.name}")
                elif uploaded_file.type == 'application/pdf':
                    st.write(f"📑 Uploaded PDF file: {uploaded_file.name}")
                    

def display_user_message(message_content: Union[str, List[dict]]) -> None:
    """
    Display user message in the chat message.
    """
    if isinstance(message_content, str):
        message_text = message_content
    elif isinstance(message_content, dict):
        message_text = message_content["input"][0]["content"][0]["text"]
    else:
        message_text = message_content[0]["text"]

    message_content_markdown = message_text.split('</context>\n\n', 1)[-1]
    st.markdown(message_content_markdown)


def display_assistant_message(message_content: Union[str, dict]) -> None:
    """
    Display assistant message in the chat message.
    """
    if isinstance(message_content, str):
        st.markdown(message_content)
    elif "response" in message_content:
        st.markdown(message_content["response"])


def langchain_messages_format(
    messages: List[Union["AIMessage", "HumanMessage"]]
) -> List[Union["AIMessage", "HumanMessage"]]:
    """
    Format the messages for the LangChain conversation chain.
    """
    from langchain_core.messages import AIMessage, HumanMessage

    for i, message in enumerate(messages):
        if isinstance(message.content, list):
            if "role" in message.content[0]:
                if message.type == "ai":
                    message = AIMessage(message.content[0]["content"])
                if message.type == "human":
                    message = HumanMessage(message.content[0]["content"])
                messages[i] = message
    return messages

def display_uploaded_files(
    uploaded_files: List[st.runtime.uploaded_file_manager.UploadedFile],
    message_images_list: List[str],
    uploaded_file_ids: List[str],
) -> List[Union[dict, str]]:
    """
    Display uploaded images and return a list of image dictionaries for the prompt.
    Also handle txt and pdf files.
    """
    num_cols = 10
    cols = st.columns(num_cols)
    i = 0
    content_files = []

    for uploaded_file in uploaded_files:
        if uploaded_file.file_id not in message_images_list:
            uploaded_file_ids.append(uploaded_file.file_id)
            try:
                # Try to open as an image
                img = Image.open(uploaded_file)
                with BytesIO() as output_buffer:
                    img.save(output_buffer, format=img.format)
                    content_image = base64.b64encode(output_buffer.getvalue()).decode(
                        "utf8"
                    )
                content_files.append(
                    {
                        "type": "image",
                        "source": {
                            "type": "base64",
                            "media_type": "image/jpeg",
                            "data": content_image,
                        },
                    }
                )
                with cols[i]:
                    st.image(img, caption="", width=75)
                    i += 1
                if i >= num_cols:
                    i = 0
            except UnidentifiedImageError:
                # If not an image, try to read as a text or pdf file
                if uploaded_file.type in ['text/plain', 'text/csv', 'text/x-python-script']:
                    # Ensure we're at the start of the file
                    uploaded_file.seek(0)
                    # Read file line by line
                    lines = uploaded_file.readlines()
                    text = ''.join(line.decode() for line in lines)
                    content_files.append({
                        "type": "text",
                        "text": text
                    })
                    if uploaded_file.type == 'text/x-python-script':
                        st.write(f"🐍 Uploaded Python file: {uploaded_file.name}")
                    else:
                        st.write(f"📄 Uploaded text file: {uploaded_file.name}")
                elif uploaded_file.type == 'application/pdf':
                    # Read pdf file
                    pdf_file = pdfplumber.open(uploaded_file)
                    page_text = ""
                    for page in pdf_file.pages:
                        page_text += page.extract_text()
                    content_files.append({
                        "type": "text",
                        "text": page_text
                    })
                    st.write(f"📑 Uploaded PDF file: {uploaded_file.name}")
                    pdf_file.close()

    return content_files

def rag_search(prompt: str) -> str:
<<<<<<< HEAD
    # Perform the search using the search_index function from bedrock_embedder.py
    docs = search_index(prompt, "faiss_index")
    # Check if an error message was returned
    if isinstance(docs[0], str):
        return docs[0]
=======
    # Initialize Bedrock embeddings
    embeddings = BedrockEmbeddings(model_id="amazon.titan-embed-text-v2:0")

    # Set the path to the directory containing the FAISS index file
    index_directory = "faiss_index"

    # Set allow_dangerous_deserialization to True, needed for loading the FAISS index.
    allow_dangerous = True

    # Load the FAISS index from the directory
    db = FAISS.load_local(index_directory, embeddings, allow_dangerous_deserialization=allow_dangerous)

    # Perform the search
    docs = db.similarity_search(prompt)

>>>>>>> d05b8bf2
    # Format the results
    rag_content = "Here are the RAG search results: \n\n<search>\n\n" + "\n\n".join(doc.page_content for doc in docs) + "\n\n</search>\n\n"
    return rag_content + prompt

def web_or_local(prompt: str, web_local_rag: str) -> str:
    if web_local_rag == "Web":
        search = SerpAPIWrapper()
        search_text = search.run(prompt)
        web_content = "Here is the web search result: \n\n<search>\n\n" + search_text + "\n\n</search>\n\n"
        prompt = web_content + prompt
    elif web_local_rag == "RAG":
        prompt = rag_search(prompt)
    return prompt
<<<<<<< HEAD

=======
>>>>>>> d05b8bf2
def main() -> None:
    """
    Main function to run the Streamlit app.
    """
    set_page_config()

    # Generate a unique widget key only once
    if "widget_key" not in st.session_state:
        st.session_state["widget_key"] = str(random.randint(1, 1000000))

    # Add a button to start a new chat
    st.sidebar.button("New Chat", on_click=new_chat, type="primary")

    model_kwargs, memory_window, web_local = render_sidebar()
    chat_model = ChatModel(st.session_state["model_name"], model_kwargs)
    conv_chain = init_conversationchain(chat_model, memory_window)

    # Image uploader
    if "file_uploader_key" not in st.session_state:
        st.session_state["file_uploader_key"] = 0

    model_config = config["models"][st.session_state["model_name"]]
    image_upload_disabled = model_config.get("image_upload_disabled", False)
    uploaded_files = st.file_uploader(
        "Choose a file",
        type=["jpg", "jpeg", "png", "txt", "pdf", "csv", "py"],
        accept_multiple_files=True,
        key=st.session_state["file_uploader_key"],
        disabled=image_upload_disabled,
    )

    # Display chat messages
    display_chat_messages(uploaded_files)

    # User-provided prompt
    prompt = st.chat_input()

    # Get images from previous messages
    message_images_list = [
        image_id
        for message in st.session_state.messages
        if message["role"] == "user"
        and "images" in message
        and message["images"]
        for image_id in message["images"]
    ]
    # Show image in corresponding chat box
    uploaded_file_ids = []
    if uploaded_files and len(message_images_list) < len(uploaded_files):
        with st.chat_message("user"):
            if web_local == "RAG":
                index_path = "faiss_index"
                # Add a button to the sidebar to trigger the indexing process
                if st.sidebar.button('Index Files'):
                    # Use the index_file function from bedrock_embedder.py to index the uploaded files
                    vectorstore, docs, combined_embeddings = index_file(uploaded_files, index_path)
                    if docs is None or combined_embeddings is None:  
                        return

                    st.success(f"{len(uploaded_files)} files indexed. Total documents in index: Total documents in index: {vectorstore.index.ntotal}")  
                    # Clear the uploaded files list
                    uploaded_files = []

                # Allow users to chat with the AI in RAG mode
                if prompt:
                    prompt = web_or_local(prompt, web_local)
                    formatted_prompt = chat_model.format_prompt(prompt)
                    st.session_state.messages.append({"role": "user", "content": formatted_prompt})
                    st.markdown(prompt)
            else:
                content_files = display_uploaded_files(
                    uploaded_files, message_images_list, uploaded_file_ids
                )
                
                if prompt:
                    context_text = ""
                    context_image = []
                    prompt = web_or_local(prompt, web_local)
                    for content_file in content_files:
                        if content_file['type'] == 'text':
                            context_text += content_file['text'] + "\n\n"
                        else:
                            context_image.append(content_file)
                    
                    if context_text != "":
                        prompt_new = f"Here is some context from your uploaded file: \n<context>\n{context_text}</context>\n\n{prompt}"
                    else:
                        prompt_new = prompt
                    formatted_prompt = chat_model.format_prompt(prompt_new) + context_image
                    st.session_state.messages.append(
                        {"role": "user", "content": formatted_prompt, "images": uploaded_file_ids}
                    )
                    st.markdown(prompt)

    elif prompt:
        prompt = web_or_local(prompt, web_local)
        formatted_prompt = chat_model.format_prompt(prompt)
        st.session_state.messages.append({"role": "user", "content": formatted_prompt})
        with st.chat_message("user"):
            st.markdown(prompt)

    # Modify langchain_messages format
    st.session_state["langchain_messages"] = langchain_messages_format(
        st.session_state["langchain_messages"]
    )

    # Generate a new response if last message is not from assistant
    if st.session_state.messages[-1]["role"] != "assistant":
        with st.chat_message("assistant"):
            response = generate_response(
                conv_chain, [{"role": "user", "content": formatted_prompt}]
            )
        message = {"role": "assistant", "content": response}
        st.session_state.messages.append(message)


if __name__ == "__main__":
    main()<|MERGE_RESOLUTION|>--- conflicted
+++ resolved
@@ -369,13 +369,11 @@
     return content_files
 
 def rag_search(prompt: str) -> str:
-<<<<<<< HEAD
     # Perform the search using the search_index function from bedrock_embedder.py
     docs = search_index(prompt, "faiss_index")
     # Check if an error message was returned
     if isinstance(docs[0], str):
         return docs[0]
-=======
     # Initialize Bedrock embeddings
     embeddings = BedrockEmbeddings(model_id="amazon.titan-embed-text-v2:0")
 
@@ -391,7 +389,6 @@
     # Perform the search
     docs = db.similarity_search(prompt)
 
->>>>>>> d05b8bf2
     # Format the results
     rag_content = "Here are the RAG search results: \n\n<search>\n\n" + "\n\n".join(doc.page_content for doc in docs) + "\n\n</search>\n\n"
     return rag_content + prompt
@@ -405,10 +402,7 @@
     elif web_local_rag == "RAG":
         prompt = rag_search(prompt)
     return prompt
-<<<<<<< HEAD
-
-=======
->>>>>>> d05b8bf2
+
 def main() -> None:
     """
     Main function to run the Streamlit app.
